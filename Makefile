--- conflicted
+++ resolved
@@ -109,23 +109,13 @@
 build: manifests generate fmt vet ## Build manager binary.
 	go build -o bin/manager cmd/controllermanager/main.go
 
-<<<<<<< HEAD
 .PHONY: releases
-dev: manifests kustomize
-	go run ./cmd/controllermanager/main.go
-
-.PHONY: run
-run:
-	go run ./cmd/controllermanager/main.go --config-dump-path=/tmp/substratus-config.yaml
-=======
-.PHONY: dev
 dev: manifests kustomize install-crds
 	go run ./cmd/controllermanager/main.go
 
 .PHONY: run
-run: manifests generate fmt vet ## Run a controller from your host.
-	go run ./cmd/controllermanager/main.go
->>>>>>> 25abcd13
+run: ## Run a controller from your host.
+	go run ./cmd/controllermanager/main.go --config-dump-path=/tmp/substratus-config.yaml
 
 # If you wish built the manager image targeting other platforms you can use the --platform flag.
 # (i.e. docker build --platform linux/arm64 ). However, you must enable docker buildKit for it.
