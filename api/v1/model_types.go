package v1

import (
	metav1 "k8s.io/apimachinery/pkg/apis/meta/v1"
	"k8s.io/apimachinery/pkg/util/intstr"
)

// ModelSpec defines the desired state of Model
type ModelSpec struct {
	// Command to run in the container.
	Command []string `json:"command,omitempty"`

	// Image that contains model code and dependencies.
	Image Image `json:"image"`

	// Resources are the compute resources required by the container.
	Resources *Resources `json:"resources,omitempty"`

	// BaseModel should be set in order to mount another model to be
	// used for transfer learning.
	BaseModel *ObjectRef `json:"baseModel,omitempty"`

	// Dataset to mount for training.
	TrainingDataset *ObjectRef `json:"trainingDataset,omitempty"`

	// Parameters are passing into the model training/loading container as environment variables.
	// Environment variable name will be `"PARAM_" + uppercase(key)`.
	Params map[string]intstr.IntOrString `json:"params,omitempty"`
}

func (m *Model) GetImage() *Image {
	return &m.Spec.Image
}

func (m *Model) GetConditions() *[]metav1.Condition {
	return &m.Status.Conditions
}

func (m *Model) GetStatusReady() bool {
	return m.Status.Ready
}

func (m *Model) SetStatusReady(r bool) {
	m.Status.Ready = r
}

<<<<<<< HEAD
func (m *Model) GetArtifactsStatus() ArtifactsStatus {
	return m.Status.Artifacts
=======
func (m *Model) SetStatusImage(us ImageStatus) {
	m.Status.Image = us
}

func (m *Model) GetStatusImage() ImageStatus {
	return m.Status.Image
>>>>>>> 25abcd13
}

// ModelStatus defines the observed state of Model
type ModelStatus struct {
	// Ready indicates that the Model is ready to use. See Conditions for more details.
	//+kubebuilder:default:=false
	Ready bool `json:"ready"`

	// Conditions is the list of conditions that describe the current state of the Model.
	Conditions []metav1.Condition `json:"conditions,omitempty"`

<<<<<<< HEAD
	// Status of Model artifacts.
	Artifacts ArtifactsStatus `json:"artifacts,omitempty"`
=======
	// URL of model artifacts.
	URL string `json:"url,omitempty"`

	// Upload contains details the controller returns from a requested signed upload URL.
	Image ImageStatus `json:"upload,omitempty"`
>>>>>>> 25abcd13
}

//+kubebuilder:resource:categories=ai
//+kubebuilder:object:root=true
//+kubebuilder:subresource:status
//+kubebuilder:printcolumn:name="Ready",type="boolean",JSONPath=".status.ready"

// The Model API is used to build and train machine learning models.
//
//   - Base models can be built from a Git repository.
//
//   - Models can be trained by combining a base Model with a Dataset.
//
//   - Model artifacts are persisted in cloud buckets.
type Model struct {
	metav1.TypeMeta   `json:",inline"`
	metav1.ObjectMeta `json:"metadata,omitempty"`

	// Spec is the desired state of the Model.
	Spec ModelSpec `json:"spec,omitempty"`
	// Status is the observed state of the Model.
	Status ModelStatus `json:"status,omitempty"`
}

//+kubebuilder:object:root=true

// ModelList contains a list of Model
type ModelList struct {
	metav1.TypeMeta `json:",inline"`
	metav1.ListMeta `json:"metadata,omitempty"`
	Items           []Model `json:"items"`
}

func init() {
	SchemeBuilder.Register(&Model{}, &ModelList{})
}<|MERGE_RESOLUTION|>--- conflicted
+++ resolved
@@ -44,17 +44,16 @@
 	m.Status.Ready = r
 }
 
-<<<<<<< HEAD
 func (m *Model) GetArtifactsStatus() ArtifactsStatus {
 	return m.Status.Artifacts
-=======
+}
+
 func (m *Model) SetStatusImage(us ImageStatus) {
 	m.Status.Image = us
 }
 
 func (m *Model) GetStatusImage() ImageStatus {
 	return m.Status.Image
->>>>>>> 25abcd13
 }
 
 // ModelStatus defines the observed state of Model
@@ -66,16 +65,11 @@
 	// Conditions is the list of conditions that describe the current state of the Model.
 	Conditions []metav1.Condition `json:"conditions,omitempty"`
 
-<<<<<<< HEAD
-	// Status of Model artifacts.
+	// Artifacts status.
 	Artifacts ArtifactsStatus `json:"artifacts,omitempty"`
-=======
-	// URL of model artifacts.
-	URL string `json:"url,omitempty"`
 
-	// Upload contains details the controller returns from a requested signed upload URL.
-	Image ImageStatus `json:"upload,omitempty"`
->>>>>>> 25abcd13
+	// Image contains details the controller returns from a requested signed upload URL.
+	Image ImageStatus `json:"image,omitempty"`
 }
 
 //+kubebuilder:resource:categories=ai
