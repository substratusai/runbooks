--- conflicted
+++ resolved
@@ -36,17 +36,16 @@
 	d.Status.Ready = r
 }
 
-<<<<<<< HEAD
 func (d *Dataset) GetArtifactsStatus() ArtifactsStatus {
 	return d.Status.Artifacts
-=======
+}
+
 func (d *Dataset) SetStatusImage(us ImageStatus) {
 	d.Status.Image = us
 }
 
 func (d *Dataset) GetStatusImage() ImageStatus {
 	return d.Status.Image
->>>>>>> 25abcd13
 }
 
 // DatasetStatus defines the observed state of Dataset.
@@ -58,16 +57,11 @@
 	// Conditions is the list of conditions that describe the current state of the Dataset.
 	Conditions []metav1.Condition `json:"conditions,omitempty"`
 
-<<<<<<< HEAD
 	// Status of Model artifacts.
 	Artifacts ArtifactsStatus `json:"artifacts,omitempty"`
-=======
-	// URL of the loaded data.
-	URL string `json:"url,omitempty"`
 
-	// Upload contains details the controller returns from a requested signed upload URL.
-	Image ImageStatus `json:"upload,omitempty"`
->>>>>>> 25abcd13
+	// Image contains details the controller returns from a requested signed upload URL.
+	Image ImageStatus `json:"image,omitempty"`
 }
 
 //+kubebuilder:resource:categories=ai
