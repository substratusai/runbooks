--- conflicted
+++ resolved
@@ -54,12 +54,6 @@
                 items:
                   type: string
                 type: array
-<<<<<<< HEAD
-=======
-              filename:
-                description: Filename is the name of the file when it is downloaded.
-                type: string
->>>>>>> f7901d5d
               image:
                 description: Image that contains dataset loading code and dependencies.
                 properties:
@@ -137,24 +131,17 @@
                     type: integer
                 type: object
             required:
-<<<<<<< HEAD
-=======
             - filename
->>>>>>> f7901d5d
-            - image
             type: object
           status:
             description: Status is the observed state of the Dataset.
             properties:
-<<<<<<< HEAD
               artifacts:
                 description: Artifacts status.
                 properties:
                   url:
                     type: string
                 type: object
-=======
->>>>>>> f7901d5d
               conditions:
                 description: Conditions is the list of conditions that describe the
                   current state of the Dataset.
@@ -225,20 +212,9 @@
                   - type
                   type: object
                 type: array
-<<<<<<< HEAD
               image:
                 description: Image contains the status of the image. Upload URL is
                   reported here.
-=======
-              ready:
-                default: false
-                description: Ready indicates that the Dataset is ready to use. See
-                  Conditions for more details.
-                type: boolean
-              upload:
-                description: Upload contains details the controller returns from a
-                  requested signed upload URL.
->>>>>>> f7901d5d
                 properties:
                   md5checksum:
                     description: Md5Checksum is the last md5 checksum that resulted
@@ -251,17 +227,11 @@
                     description: the Signed upload URL
                     type: string
                 type: object
-<<<<<<< HEAD
               ready:
                 default: false
                 description: Ready indicates that the Dataset is ready to use. See
                   Conditions for more details.
                 type: boolean
-=======
-              url:
-                description: URL of the loaded data.
-                type: string
->>>>>>> f7901d5d
             required:
             - ready
             type: object
@@ -423,15 +393,12 @@
           status:
             description: Status is the observed state of the Model.
             properties:
-<<<<<<< HEAD
               artifacts:
                 description: Artifacts status.
                 properties:
                   url:
                     type: string
                 type: object
-=======
->>>>>>> f7901d5d
               conditions:
                 description: Conditions is the list of conditions that describe the
                   current state of the Model.
@@ -502,20 +469,9 @@
                   - type
                   type: object
                 type: array
-<<<<<<< HEAD
               image:
                 description: Image contains the status of the image. Upload URL is
                   reported here.
-=======
-              ready:
-                default: false
-                description: Ready indicates that the Model is ready to use. See Conditions
-                  for more details.
-                type: boolean
-              upload:
-                description: Upload contains details the controller returns from a
-                  requested signed upload URL.
->>>>>>> f7901d5d
                 properties:
                   md5checksum:
                     description: Md5Checksum is the last md5 checksum that resulted
@@ -528,17 +484,14 @@
                     description: the Signed upload URL
                     type: string
                 type: object
-<<<<<<< HEAD
               ready:
                 default: false
                 description: Ready indicates that the Model is ready to use. See Conditions
                   for more details.
                 type: boolean
-=======
               url:
                 description: URL of model artifacts.
                 type: string
->>>>>>> f7901d5d
             required:
             - ready
             type: object
@@ -773,20 +726,9 @@
                   - type
                   type: object
                 type: array
-<<<<<<< HEAD
               image:
                 description: Image contains the status of the image. Upload URL is
                   reported here.
-=======
-              ready:
-                default: false
-                description: Ready indicates that the Notebook is ready to serve.
-                  See Conditions for more details.
-                type: boolean
-              upload:
-                description: Upload contains details the controller returns from a
-                  requested signed upload URL.
->>>>>>> f7901d5d
                 properties:
                   md5checksum:
                     description: Md5Checksum is the last md5 checksum that resulted
@@ -799,14 +741,11 @@
                     description: the Signed upload URL
                     type: string
                 type: object
-<<<<<<< HEAD
               ready:
                 default: false
                 description: Ready indicates that the Notebook is ready to serve.
                   See Conditions for more details.
                 type: boolean
-=======
->>>>>>> f7901d5d
             required:
             - ready
             type: object
@@ -1016,11 +955,9 @@
                   - type
                   type: object
                 type: array
-<<<<<<< HEAD
               image:
                 description: Image contains the status of the image. Upload URL is
                   reported here.
-=======
               ready:
                 default: false
                 description: Ready indicates whether the Server is ready to serve
@@ -1029,7 +966,6 @@
               upload:
                 description: Upload contains details the controller returns from a
                   requested signed upload URL.
->>>>>>> f7901d5d
                 properties:
                   md5checksum:
                     description: Md5Checksum is the last md5 checksum that resulted
@@ -1042,14 +978,11 @@
                     description: the Signed upload URL
                     type: string
                 type: object
-<<<<<<< HEAD
               ready:
                 default: false
                 description: Ready indicates whether the Server is ready to serve
                   traffic. See Conditions for more details.
                 type: boolean
-=======
->>>>>>> f7901d5d
             required:
             - ready
             type: object
@@ -1126,7 +1059,6 @@
 - apiGroups:
   - ""
   resources:
-<<<<<<< HEAD
   - configmaps
   verbs:
   - create
@@ -1139,8 +1071,6 @@
 - apiGroups:
   - ""
   resources:
-=======
->>>>>>> f7901d5d
   - pods
   verbs:
   - create
@@ -1502,11 +1432,7 @@
         envFrom:
         - configMapRef:
             name: system
-<<<<<<< HEAD
         image: docker.io/substratusai/controller-manager:v0.5.0-alpha
-=======
-        image: docker.io/substratusai/controller-manager:v0.4.2-alpha
->>>>>>> f7901d5d
         livenessProbe:
           httpGet:
             path: /healthz
