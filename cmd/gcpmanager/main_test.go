package main_test

// TODO(any): This test requires some infrastructure that we should build and
// tear down via dedicated terraform templates run through a test harness.
// e.g., service account, a key, a bucket, permissions, etc.
// [terratest](https://terratest.gruntwork.io/examples/) could help orchestrate
// the infra set up and tear down.

// The curl command used to test the signed URL was:
// URL=$(kubectl get Notebook falcon-7b-instruct -o json | jq '.Status.ImageStatus.uploadURL' -r)
// curl -v -X PUT \
//		-H "Content-Type: application/octet-stream" \
//		-H "Content-MD5: $(openssl dgst -md5 -binary the-file.tar.gz | openssl base64)" \
//		--upload-file the-file.tar.gz \
//		$URL

// the following function was successfully used to exercise gcpmanager.Server.CreateSignedURL()
// func invokeManually(storageClient *storage.Client) {
// 	payload := sci.CreateSignedURLRequest{
<<<<<<< HEAD
// 		BucketName:        "substr-models1",
// 		ObjectName:        "README.md",
// 		ExpirationSeconds: 600,
=======
// 		BucketName:        "substratus-ai-001-substratus-notebooks",
// 		ObjectName:        "notebook.tar.gz",
// 		ExpirationSeconds: 300,
>>>>>>> 25abcd13
// 	}
// 	serv := gcpmanager.Server{
// 		StorageClient: storageClient,
// 	}
// 	fmt.Println("calling CreateSignedURL with payload:")

//		resp, err := serv.CreateSignedURL(context.Background(), &payload)
//		if err != nil {
//			log.Fatalf("failed to create signed URL: %v", err)
//		}
//		fmt.Printf("signed URL: %v\n", resp.Url)
//	}<|MERGE_RESOLUTION|>--- conflicted
+++ resolved
@@ -17,15 +17,9 @@
 // the following function was successfully used to exercise gcpmanager.Server.CreateSignedURL()
 // func invokeManually(storageClient *storage.Client) {
 // 	payload := sci.CreateSignedURLRequest{
-<<<<<<< HEAD
-// 		BucketName:        "substr-models1",
-// 		ObjectName:        "README.md",
-// 		ExpirationSeconds: 600,
-=======
 // 		BucketName:        "substratus-ai-001-substratus-notebooks",
 // 		ObjectName:        "notebook.tar.gz",
 // 		ExpirationSeconds: 300,
->>>>>>> 25abcd13
 // 	}
 // 	serv := gcpmanager.Server{
 // 		StorageClient: storageClient,
