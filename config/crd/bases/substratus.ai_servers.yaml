---
apiVersion: apiextensions.k8s.io/v1
kind: CustomResourceDefinition
metadata:
  annotations:
    controller-gen.kubebuilder.io/version: v0.11.3
  creationTimestamp: null
  name: servers.substratus.ai
spec:
  group: substratus.ai
  names:
    categories:
    - ai
    kind: Server
    listKind: ServerList
    plural: servers
    singular: server
  scope: Namespaced
  versions:
  - additionalPrinterColumns:
    - jsonPath: .status.ready
      name: Ready
      type: boolean
    name: v1
    schema:
      openAPIV3Schema:
        description: The Server API is used to deploy a server that exposes the capabilities
          of a Model via a HTTP interface.
        properties:
          apiVersion:
            description: 'APIVersion defines the versioned schema of this representation
              of an object. Servers should convert recognized schemas to the latest
              internal value, and may reject unrecognized values. More info: https://git.k8s.io/community/contributors/devel/sig-architecture/api-conventions.md#resources'
            type: string
          kind:
            description: 'Kind is a string value representing the REST resource this
              object represents. Servers may infer this from the endpoint the client
              submits requests to. Cannot be updated. In CamelCase. More info: https://git.k8s.io/community/contributors/devel/sig-architecture/api-conventions.md#types-kinds'
            type: string
          metadata:
            type: object
          spec:
            description: Spec is the desired state of the Server.
            properties:
              command:
                description: Command to run in the container.
                items:
                  type: string
                type: array
              image:
                description: Image that contains model serving application and dependencies.
                properties:
                  git:
                    description: Git is a reference to a git repository that will
                      be built within the cluster. Built image will be set in the
                      Image field.
                    properties:
                      branch:
                        description: Branch is the git branch to use.
                        type: string
                      path:
                        description: Path within the git repository referenced by
                          url.
                        type: string
                      url:
                        description: 'URL to the git repository. Example: https://github.com/my-username/my-repo'
                        type: string
                    required:
                    - url
                    type: object
                  name:
                    description: 'Name of container image (example: "docker.io/your-username/your-image").'
                    type: string
<<<<<<< HEAD
=======
                  upload:
                    description: Upload is a signal that a local tar of the directory
                      should be uploaded to be built as an image.
                    properties:
                      md5checksum:
                        description: Md5Checksum is the md5 checksum of the tar'd
                          repo root requested to be uploaded and built.
                        maxLength: 32
                        minLength: 32
                        pattern: ^[a-fA-F0-9]{32}$
                        type: string
                    type: object
>>>>>>> 25abcd13
                type: object
              model:
                description: Model references the Model object to be served.
                properties:
                  name:
                    description: Name of Kubernetes object.
                    type: string
                required:
                - name
                type: object
              resources:
                description: Resources are the compute resources required by the container.
                properties:
                  cpu:
                    default: 2
                    description: CPU resources.
                    format: int64
                    type: integer
                  disk:
                    default: 10
                    description: Disk size in Gigabytes.
                    format: int64
                    type: integer
                  gpu:
                    description: GPU resources.
                    properties:
                      count:
                        description: Count is the number of GPUs.
                        format: int64
                        type: integer
                      type:
                        description: Type of GPU.
                        type: string
                    type: object
                  memory:
                    default: 10
                    description: Memory is the amount of RAM in Gigabytes.
                    format: int64
                    type: integer
                type: object
            required:
            - image
            type: object
          status:
            description: Status is the observed state of the Server.
            properties:
              conditions:
                description: Conditions is the list of conditions that describe the
                  current state of the Server.
                items:
                  description: "Condition contains details for one aspect of the current
                    state of this API Resource. --- This struct is intended for direct
                    use as an array at the field path .status.conditions.  For example,
                    \n type FooStatus struct{ // Represents the observations of a
                    foo's current state. // Known .status.conditions.type are: \"Available\",
                    \"Progressing\", and \"Degraded\" // +patchMergeKey=type // +patchStrategy=merge
                    // +listType=map // +listMapKey=type Conditions []metav1.Condition
                    `json:\"conditions,omitempty\" patchStrategy:\"merge\" patchMergeKey:\"type\"
                    protobuf:\"bytes,1,rep,name=conditions\"` \n // other fields }"
                  properties:
                    lastTransitionTime:
                      description: lastTransitionTime is the last time the condition
                        transitioned from one status to another. This should be when
                        the underlying condition changed.  If that is not known, then
                        using the time when the API field changed is acceptable.
                      format: date-time
                      type: string
                    message:
                      description: message is a human readable message indicating
                        details about the transition. This may be an empty string.
                      maxLength: 32768
                      type: string
                    observedGeneration:
                      description: observedGeneration represents the .metadata.generation
                        that the condition was set based upon. For instance, if .metadata.generation
                        is currently 12, but the .status.conditions[x].observedGeneration
                        is 9, the condition is out of date with respect to the current
                        state of the instance.
                      format: int64
                      minimum: 0
                      type: integer
                    reason:
                      description: reason contains a programmatic identifier indicating
                        the reason for the condition's last transition. Producers
                        of specific condition types may define expected values and
                        meanings for this field, and whether the values are considered
                        a guaranteed API. The value should be a CamelCase string.
                        This field may not be empty.
                      maxLength: 1024
                      minLength: 1
                      pattern: ^[A-Za-z]([A-Za-z0-9_,:]*[A-Za-z0-9_])?$
                      type: string
                    status:
                      description: status of the condition, one of True, False, Unknown.
                      enum:
                      - "True"
                      - "False"
                      - Unknown
                      type: string
                    type:
                      description: type of condition in CamelCase or in foo.example.com/CamelCase.
                        --- Many .condition.type values are consistent across resources
                        like Available, but because arbitrary conditions can be useful
                        (see .node.status.conditions), the ability to deconflict is
                        important. The regex it matches is (dns1123SubdomainFmt/)?(qualifiedNameFmt)
                      maxLength: 316
                      pattern: ^([a-z0-9]([-a-z0-9]*[a-z0-9])?(\.[a-z0-9]([-a-z0-9]*[a-z0-9])?)*/)?(([A-Za-z0-9][-A-Za-z0-9_.]*)?[A-Za-z0-9])$
                      type: string
                  required:
                  - lastTransitionTime
                  - message
                  - reason
                  - status
                  - type
                  type: object
                type: array
              ready:
                default: false
                description: Ready indicates whether the Server is ready to serve
                  traffic. See Conditions for more details.
                type: boolean
<<<<<<< HEAD
=======
              upload:
                description: Upload contains details the controller returns from a
                  requested signed upload URL.
                properties:
                  md5checksum:
                    description: Md5Checksum is the last md5 checksum that resulted
                      in the successful creation of an UploadURL.
                    maxLength: 32
                    minLength: 32
                    pattern: ^[a-fA-F0-9]{32}$
                    type: string
                  uploadURL:
                    description: the Signed upload URL
                    type: string
                type: object
>>>>>>> 25abcd13
            required:
            - ready
            type: object
        type: object
    served: true
    storage: true
    subresources:
      status: {}<|MERGE_RESOLUTION|>--- conflicted
+++ resolved
@@ -71,8 +71,6 @@
                   name:
                     description: 'Name of container image (example: "docker.io/your-username/your-image").'
                     type: string
-<<<<<<< HEAD
-=======
                   upload:
                     description: Upload is a signal that a local tar of the directory
                       should be uploaded to be built as an image.
@@ -85,7 +83,6 @@
                         pattern: ^[a-fA-F0-9]{32}$
                         type: string
                     type: object
->>>>>>> 25abcd13
                 type: object
               model:
                 description: Model references the Model object to be served.
@@ -207,8 +204,6 @@
                 description: Ready indicates whether the Server is ready to serve
                   traffic. See Conditions for more details.
                 type: boolean
-<<<<<<< HEAD
-=======
               upload:
                 description: Upload contains details the controller returns from a
                   requested signed upload URL.
@@ -224,7 +219,6 @@
                     description: the Signed upload URL
                     type: string
                 type: object
->>>>>>> 25abcd13
             required:
             - ready
             type: object
