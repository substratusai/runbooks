---
apiVersion: apiextensions.k8s.io/v1
kind: CustomResourceDefinition
metadata:
  annotations:
    controller-gen.kubebuilder.io/version: v0.11.3
  creationTimestamp: null
  name: datasets.substratus.ai
spec:
  group: substratus.ai
  names:
    categories:
    - ai
    kind: Dataset
    listKind: DatasetList
    plural: datasets
    singular: dataset
  scope: Namespaced
  versions:
  - additionalPrinterColumns:
    - jsonPath: .status.ready
      name: Ready
      type: boolean
    name: v1
    schema:
      openAPIV3Schema:
        description: "The Dataset API is used to describe data that can be referenced
          for training Models. \n - Datasets pull in remote data sources using containerized
          data loaders. \n - Users can specify their own ETL logic by referencing
          a repository from a Dataset. \n - Users can leverage pre-built data loader
          integrations with various sources. \n - Training typically requires a large
          dataset. The Dataset API pulls a dataset once and stores it in a bucket,
          which is mounted directly into training Jobs. \n - The Dataset API allows
          users to query ready-to-use datasets (`kubectl get datasets`). \n - The
          Dataset API allows Kubernetes RBAC to be applied as a mechanism for controlling
          access to data."
        properties:
          apiVersion:
            description: 'APIVersion defines the versioned schema of this representation
              of an object. Servers should convert recognized schemas to the latest
              internal value, and may reject unrecognized values. More info: https://git.k8s.io/community/contributors/devel/sig-architecture/api-conventions.md#resources'
            type: string
          kind:
            description: 'Kind is a string value representing the REST resource this
              object represents. Servers may infer this from the endpoint the client
              submits requests to. Cannot be updated. In CamelCase. More info: https://git.k8s.io/community/contributors/devel/sig-architecture/api-conventions.md#types-kinds'
            type: string
          metadata:
            type: object
          spec:
            description: Spec is the desired state of the Dataset.
            properties:
              command:
                description: Command to run in the container.
                items:
                  type: string
                type: array
<<<<<<< HEAD
=======
              filename:
                description: Filename is the name of the file when it is downloaded.
                type: string
>>>>>>> 25abcd13
              image:
                description: Image that contains dataset loading code and dependencies.
                properties:
                  git:
                    description: Git is a reference to a git repository that will
                      be built within the cluster. Built image will be set in the
                      Image field.
                    properties:
                      branch:
                        description: Branch is the git branch to use.
<<<<<<< HEAD
                        type: string
                      path:
                        description: Path within the git repository referenced by
                          url.
                        type: string
                      url:
                        description: 'URL to the git repository. Example: https://github.com/my-username/my-repo'
                        type: string
=======
                        type: string
                      path:
                        description: Path within the git repository referenced by
                          url.
                        type: string
                      url:
                        description: 'URL to the git repository. Example: https://github.com/my-username/my-repo'
                        type: string
>>>>>>> 25abcd13
                    required:
                    - url
                    type: object
                  name:
                    description: 'Name of container image (example: "docker.io/your-username/your-image").'
                    type: string
<<<<<<< HEAD
=======
                  upload:
                    description: Upload is a signal that a local tar of the directory
                      should be uploaded to be built as an image.
                    properties:
                      md5checksum:
                        description: Md5Checksum is the md5 checksum of the tar'd
                          repo root requested to be uploaded and built.
                        maxLength: 32
                        minLength: 32
                        pattern: ^[a-fA-F0-9]{32}$
                        type: string
                    type: object
>>>>>>> 25abcd13
                type: object
              params:
                additionalProperties:
                  anyOf:
                  - type: integer
                  - type: string
                  x-kubernetes-int-or-string: true
                description: Params will be passed into the loading process as environment
                  variables.
                type: object
              resources:
                description: Resources are the compute resources required by the container.
                properties:
                  cpu:
                    default: 2
                    description: CPU resources.
                    format: int64
                    type: integer
                  disk:
                    default: 10
                    description: Disk size in Gigabytes.
                    format: int64
                    type: integer
                  gpu:
                    description: GPU resources.
                    properties:
                      count:
                        description: Count is the number of GPUs.
                        format: int64
                        type: integer
                      type:
                        description: Type of GPU.
                        type: string
                    type: object
                  memory:
                    default: 10
                    description: Memory is the amount of RAM in Gigabytes.
                    format: int64
                    type: integer
                type: object
            required:
<<<<<<< HEAD
=======
            - filename
>>>>>>> 25abcd13
            - image
            type: object
          status:
            description: Status is the observed state of the Dataset.
            properties:
<<<<<<< HEAD
              artifacts:
                description: Status of Model artifacts.
                properties:
                  url:
                    type: string
                type: object
=======
>>>>>>> 25abcd13
              conditions:
                description: Conditions is the list of conditions that describe the
                  current state of the Dataset.
                items:
                  description: "Condition contains details for one aspect of the current
                    state of this API Resource. --- This struct is intended for direct
                    use as an array at the field path .status.conditions.  For example,
                    \n type FooStatus struct{ // Represents the observations of a
                    foo's current state. // Known .status.conditions.type are: \"Available\",
                    \"Progressing\", and \"Degraded\" // +patchMergeKey=type // +patchStrategy=merge
                    // +listType=map // +listMapKey=type Conditions []metav1.Condition
                    `json:\"conditions,omitempty\" patchStrategy:\"merge\" patchMergeKey:\"type\"
                    protobuf:\"bytes,1,rep,name=conditions\"` \n // other fields }"
                  properties:
                    lastTransitionTime:
                      description: lastTransitionTime is the last time the condition
                        transitioned from one status to another. This should be when
                        the underlying condition changed.  If that is not known, then
                        using the time when the API field changed is acceptable.
                      format: date-time
                      type: string
                    message:
                      description: message is a human readable message indicating
                        details about the transition. This may be an empty string.
                      maxLength: 32768
                      type: string
                    observedGeneration:
                      description: observedGeneration represents the .metadata.generation
                        that the condition was set based upon. For instance, if .metadata.generation
                        is currently 12, but the .status.conditions[x].observedGeneration
                        is 9, the condition is out of date with respect to the current
                        state of the instance.
                      format: int64
                      minimum: 0
                      type: integer
                    reason:
                      description: reason contains a programmatic identifier indicating
                        the reason for the condition's last transition. Producers
                        of specific condition types may define expected values and
                        meanings for this field, and whether the values are considered
                        a guaranteed API. The value should be a CamelCase string.
                        This field may not be empty.
                      maxLength: 1024
                      minLength: 1
                      pattern: ^[A-Za-z]([A-Za-z0-9_,:]*[A-Za-z0-9_])?$
                      type: string
                    status:
                      description: status of the condition, one of True, False, Unknown.
                      enum:
                      - "True"
                      - "False"
                      - Unknown
                      type: string
                    type:
                      description: type of condition in CamelCase or in foo.example.com/CamelCase.
                        --- Many .condition.type values are consistent across resources
                        like Available, but because arbitrary conditions can be useful
                        (see .node.status.conditions), the ability to deconflict is
                        important. The regex it matches is (dns1123SubdomainFmt/)?(qualifiedNameFmt)
                      maxLength: 316
                      pattern: ^([a-z0-9]([-a-z0-9]*[a-z0-9])?(\.[a-z0-9]([-a-z0-9]*[a-z0-9])?)*/)?(([A-Za-z0-9][-A-Za-z0-9_.]*)?[A-Za-z0-9])$
                      type: string
                  required:
                  - lastTransitionTime
                  - message
                  - reason
                  - status
                  - type
                  type: object
                type: array
              ready:
                default: false
                description: Ready indicates that the Dataset is ready to use. See
                  Conditions for more details.
                type: boolean
<<<<<<< HEAD
=======
              upload:
                description: Upload contains details the controller returns from a
                  requested signed upload URL.
                properties:
                  md5checksum:
                    description: Md5Checksum is the last md5 checksum that resulted
                      in the successful creation of an UploadURL.
                    maxLength: 32
                    minLength: 32
                    pattern: ^[a-fA-F0-9]{32}$
                    type: string
                  uploadURL:
                    description: the Signed upload URL
                    type: string
                type: object
              url:
                description: URL of the loaded data.
                type: string
>>>>>>> 25abcd13
            required:
            - ready
            type: object
        type: object
    served: true
    storage: true
    subresources:
      status: {}<|MERGE_RESOLUTION|>--- conflicted
+++ resolved
@@ -55,12 +55,6 @@
                 items:
                   type: string
                 type: array
-<<<<<<< HEAD
-=======
-              filename:
-                description: Filename is the name of the file when it is downloaded.
-                type: string
->>>>>>> 25abcd13
               image:
                 description: Image that contains dataset loading code and dependencies.
                 properties:
@@ -71,7 +65,6 @@
                     properties:
                       branch:
                         description: Branch is the git branch to use.
-<<<<<<< HEAD
                         type: string
                       path:
                         description: Path within the git repository referenced by
@@ -80,24 +73,12 @@
                       url:
                         description: 'URL to the git repository. Example: https://github.com/my-username/my-repo'
                         type: string
-=======
-                        type: string
-                      path:
-                        description: Path within the git repository referenced by
-                          url.
-                        type: string
-                      url:
-                        description: 'URL to the git repository. Example: https://github.com/my-username/my-repo'
-                        type: string
->>>>>>> 25abcd13
                     required:
                     - url
                     type: object
                   name:
                     description: 'Name of container image (example: "docker.io/your-username/your-image").'
                     type: string
-<<<<<<< HEAD
-=======
                   upload:
                     description: Upload is a signal that a local tar of the directory
                       should be uploaded to be built as an image.
@@ -110,7 +91,6 @@
                         pattern: ^[a-fA-F0-9]{32}$
                         type: string
                     type: object
->>>>>>> 25abcd13
                 type: object
               params:
                 additionalProperties:
@@ -152,24 +132,17 @@
                     type: integer
                 type: object
             required:
-<<<<<<< HEAD
-=======
-            - filename
->>>>>>> 25abcd13
             - image
             type: object
           status:
             description: Status is the observed state of the Dataset.
             properties:
-<<<<<<< HEAD
               artifacts:
                 description: Status of Model artifacts.
                 properties:
                   url:
                     type: string
                 type: object
-=======
->>>>>>> 25abcd13
               conditions:
                 description: Conditions is the list of conditions that describe the
                   current state of the Dataset.
@@ -240,15 +213,8 @@
                   - type
                   type: object
                 type: array
-              ready:
-                default: false
-                description: Ready indicates that the Dataset is ready to use. See
-                  Conditions for more details.
-                type: boolean
-<<<<<<< HEAD
-=======
-              upload:
-                description: Upload contains details the controller returns from a
+              image:
+                description: Image contains details the controller returns from a
                   requested signed upload URL.
                 properties:
                   md5checksum:
@@ -262,10 +228,11 @@
                     description: the Signed upload URL
                     type: string
                 type: object
-              url:
-                description: URL of the loaded data.
-                type: string
->>>>>>> 25abcd13
+              ready:
+                default: false
+                description: Ready indicates that the Dataset is ready to use. See
+                  Conditions for more details.
+                type: boolean
             required:
             - ready
             type: object
