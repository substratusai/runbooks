--- conflicted
+++ resolved
@@ -68,55 +68,6 @@
 
 ## Remote Deployment
 
-<<<<<<< HEAD
-**This flow is probably broken right now**
-
-Install a local cluster using kind:
-
-```bash
-kind create cluster
-```
-
-Deploy the self-contained registry:
-
-```bash
-kubectl apply -f config/extra/registry.yaml
-kubectl patch svc docker-registry -p '{"spec": {"type": "NodePort"}}'
-```
-
-Get the node IP address of the kind node:
-
-```bash
-export NODE_IP=$(kubectl get node kind-control-plane -o json | \
-  jq -r '.status.addresses[] | select(.type == "InternalIP").address')
-```
-
-Get the nodeport of the registry service:
-
-```bash
-export NODE_PORT=$(kubectl get svc docker-registry -o json | jq '.spec.ports[0].nodePort')
-```
-
-Verify that you get an HTTP 200 OK response:
-
-```bash
-export IMAGE_REGISTRY=$NODE_IP:$NODE_PORT
-curl http://$IMAGE_REGISTRY -v
-```
-
-Deploy the DaemonSet that modifies containerd config to allow
-bundled registry:
-
-```bash
-cat config/extra/allow-bundled-registry-ds.yaml | envsubst | kubectl apply -f -
-```
-
-You should now be able to follow the steps to test it out locally:
-
-```bash
-make install
-make run
-=======
 ```sh
 # Use your project's registry.
 export IMAGE=$GCP_REGION-docker.pkg.dev/$GCP_PROJECT_ID/substratus/controller-manager
@@ -132,5 +83,4 @@
 
 # Install on the cluster.
 kubectl apply -f ./config/install.yaml
->>>>>>> ed4025f0
 ```