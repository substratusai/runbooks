--- conflicted
+++ resolved
@@ -11,11 +11,7 @@
     -e ZONE=us-central1-a \
     -e PROJECT=$(gcloud config get project) \
     -e TOKEN=$(gcloud auth print-access-token) \
-<<<<<<< HEAD
     substratus-infra gcp-up.sh
-=======
-    substratus-installer gcp-up
->>>>>>> 2df05d70
 ```
 
 Setup controller for running locally.
@@ -37,7 +33,7 @@
 make dev
 ```
 
-Create an example server.
+Create an example model and server.
 
 ```sh
 kubectl apply -f examples/facebook-opt-125m/model.yaml
@@ -51,14 +47,15 @@
 Create an example notebook.
 
 ```sh
-go build ./kubectl/open-notebook && mv open-notebook /usr/local/bin/kubectl-open-notebook
+go build ./kubectl/open-notebook
+sudo mv open-notebook /usr/local/bin/kubectl-open-notebook
 ```
 
 ```sh
 kubectl open notebook -f examples/facebook-opt-125m/notebook.yaml
 ```
 
-Finetune a new model.
+Fine-tune a new model.
 
 ```sh
 kubectl apply -f examples/facebook-opt-125m/finetuned-model.yaml
@@ -72,11 +69,7 @@
     -e ZONE=us-central1-a \
     -e PROJECT=$(gcloud config get project) \
     -e TOKEN=$(gcloud auth print-access-token) \
-<<<<<<< HEAD
     substratus-infra gcp-down.sh
-=======
-    substratus-installer gcp-down
->>>>>>> 2df05d70
 ```
 
-TODO: Automate the cleanup of PVs... Don't forget to manually clean them up for now.
+TODO: Automate the cleanup of PVs... Don't forget to manually clean them up for now.