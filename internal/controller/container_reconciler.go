--- conflicted
+++ resolved
@@ -4,12 +4,9 @@
 	"context"
 	"errors"
 	"fmt"
-<<<<<<< HEAD
+	"net/url"
 	"path/filepath"
-=======
-	"net/url"
 	"strconv"
->>>>>>> 25abcd13
 	"strings"
 	"time"
 
@@ -30,12 +27,17 @@
 	"sigs.k8s.io/controller-runtime/pkg/log"
 )
 
+const latestUploadPath = "uploads/latest.tar.gz"
+
 type ContainerizedObject interface {
 	client.Object
 
 	GetConditions() *[]metav1.Condition
 
 	SetStatusReady(bool)
+
+	GetStatusImage() apiv1.ImageStatus
+	SetStatusImage(apiv1.ImageStatus)
 
 	GetImage() *apiv1.Image
 }
@@ -48,15 +50,10 @@
 	Scheme *runtime.Scheme
 	Client client.Client
 
-<<<<<<< HEAD
+	Kind string
+
 	Cloud cloud.Cloud
-
-	Kind string
-=======
-	CloudContext           *cloud.Context
-	CloudManagerGrpcClient sci.ControllerClient
-	Kind                   string
->>>>>>> 25abcd13
+	SCI   sci.ControllerClient
 }
 
 func (r *ContainerImageReconciler) ReconcileContainerImage(ctx context.Context, obj ContainerizedObject) (result, error) {
@@ -87,7 +84,7 @@
 		// an upload object md5 has been declared and doesn't match the current spec
 		// generate a signed URL
 		if specUpload.Md5Checksum != statusMd5 {
-			url, err := r.callSignedUrlGenerator(obj, r.CloudManagerGrpcClient)
+			url, err := r.generateSignedURL(obj)
 			if err != nil {
 				return result{}, fmt.Errorf("generating upload url: %w", err)
 			}
@@ -111,24 +108,26 @@
 
 		// if the upload URL has expired, clear it from the status leaving the md5 checksum
 		if statusUploadURL != "" {
-			expirationTime, err := r.getExpirationTime(statusUploadURL)
+			expirationTime, err := r.getSignedURLExpiration(statusUploadURL)
 			if err != nil {
 				return result{}, fmt.Errorf("getting URL expiration time: %w", err)
 			}
 
 			if time.Now().After(expirationTime) {
-				log.Info("The signed URL has expired. Clearing .Status.ImageURL")
-				// TODO(bjb): why doesn't this work?
+				log.Info("The signed URL has expired. Clearing status.")
 				obj.SetStatusImage(ssv1.ImageStatus{
 					UploadURL:   "",
 					Md5Checksum: statusMd5,
 				})
+				if err := r.Client.Status().Update(ctx, obj); err != nil {
+					return result{}, fmt.Errorf("updating status: %w", err)
+				}
 				return result{}, nil
 			}
 		}
 
 		// verify the object has been uploaded to storage
-		storageMd5, err := r.storageObjectMd5(obj, r.CloudManagerGrpcClient)
+		storageMd5, err := r.storageObjectMd5(obj, r.SCI)
 		if err != nil {
 			return result{}, fmt.Errorf("getting storage object md5: %w", err)
 		}
@@ -294,16 +293,6 @@
 				},
 			},
 		},
-<<<<<<< HEAD
-		corev1.Container{
-			Name:  "dockerfile-tini-appender",
-			Image: "busybox",
-			Args: []string{
-				"sh",
-				"-c",
-				"echo '" + dockerfileWithTini + "' >> " + filepath.Join("/workspace/", git.Path, "Dockerfile"),
-=======
-		tiniInitContainer(),
 	)
 
 	volumeMounts = []corev1.VolumeMount{
@@ -317,7 +306,6 @@
 			Name: "workspace",
 			VolumeSource: corev1.VolumeSource{
 				EmptyDir: &corev1.EmptyDirVolumeSource{},
->>>>>>> 25abcd13
 			},
 		},
 	}
@@ -372,10 +360,10 @@
 	annotations := map[string]string{}
 
 	buildArgs := []string{
-		"--context=gs://" + r.bucketName() + "/" + r.signedUrlObjectName(obj),
+		"--context=" + filepath.Join(r.Cloud.ObjectArtifactURL(obj).String(), latestUploadPath),
 		// NOTE: the dockerfile must be at the root of the tarball for this to work
 		"--dockerfile=/Dockerfile",
-		"--destination=" + r.imageName(obj),
+		"--destination=" + r.Cloud.ObjectBuiltImageURL(obj),
 		// Cache will default to the image registry.
 		"--cache=true",
 		// Disable compressed caching to decrease memory usage.
@@ -449,44 +437,14 @@
 	}
 
 	return job, nil
-<<<<<<< HEAD
-=======
-}
-
-func (r *ContainerImageReconciler) imageName(obj ContainerizedObject) string {
-	switch name := r.CloudContext.Name; name {
-	case cloud.GCP:
-		// Assuming this is Google Artifact Registry named "substratus".
-		return fmt.Sprintf("%s-docker.pkg.dev/%s/substratus/%s-%s-%s",
-			r.CloudContext.GCP.Region(),
-			r.CloudContext.GCP.ProjectID,
-			strings.ToLower(r.Kind),
-			obj.GetNamespace(),
-			obj.GetName(),
-		)
-	default:
-		panic("unsupported cloud: " + name)
-	}
-}
-
-func (r *ContainerImageReconciler) signedUrlObjectName(obj ContainerizedObject) string {
-	return fmt.Sprintf("uploads/%s/%s/%s-%s-%s.tar.gz",
-		r.CloudContext.GCP.Region(),
-		r.CloudContext.GCP.ProjectID,
-		strings.ToLower(r.Kind),
-		obj.GetNamespace(),
-		obj.GetName(),
-	)
-}
-
-func (r *ContainerImageReconciler) bucketName() string {
-	return r.CloudContext.GCP.ProjectID + "-substratus-" + strings.ToLower(r.Kind) + "s"
 }
 
 func (r *ContainerImageReconciler) storageObjectMd5(obj ContainerizedObject, c sci.ControllerClient) (string, error) {
+	u := r.Cloud.ObjectArtifactURL(obj)
+
 	req := &sci.GetObjectMd5Request{
-		BucketName: r.bucketName(),
-		ObjectName: r.signedUrlObjectName(obj),
+		BucketName: u.Bucket,
+		ObjectName: filepath.Join(u.Path, latestUploadPath),
 	}
 
 	resp, err := c.GetObjectMd5(context.Background(), req)
@@ -497,15 +455,17 @@
 	return resp.Md5Checksum, nil
 }
 
-func (r *ContainerImageReconciler) callSignedUrlGenerator(obj ContainerizedObject, c sci.ControllerClient) (string, error) {
+func (r *ContainerImageReconciler) generateSignedURL(obj ContainerizedObject) (string, error) {
+	u := r.Cloud.ObjectArtifactURL(obj)
+
 	req := &sci.CreateSignedURLRequest{
-		BucketName:        r.bucketName(),
-		ObjectName:        r.signedUrlObjectName(obj),
+		BucketName:        u.Bucket,
+		ObjectName:        filepath.Join(u.Path, latestUploadPath),
 		ExpirationSeconds: 300,
 		Md5Checksum:       obj.GetImage().Upload.Md5Checksum,
 	}
 
-	resp, err := c.CreateSignedURL(context.Background(), req)
+	resp, err := r.SCI.CreateSignedURL(context.Background(), req)
 	if err != nil {
 		return "", fmt.Errorf("calling the sci service to CreateSignedURL: %w", err)
 	}
@@ -513,24 +473,27 @@
 	return resp.Url, nil
 }
 
-func (r *ContainerImageReconciler) getExpirationTime(signedUrl string) (time.Time, error) {
+func (r *ContainerImageReconciler) getSignedURLExpiration(signedUrl string) (time.Time, error) {
 	u, err := url.Parse(signedUrl)
 	if err != nil {
-		return time.Time{}, err
-	}
+		return time.Time{}, fmt.Errorf("parsing signed url: %w", err)
+	}
+
+	const (
+		expiresParam = "X-Goog-Expires"
+		dateParam    = "X-Goog-Date"
+	)
 
 	queryParams := u.Query()
-	date := queryParams.Get("X-Goog-Date")
-	expires, err := strconv.Atoi(queryParams.Get("X-Goog-Expires"))
+	expires, err := strconv.Atoi(queryParams.Get(expiresParam))
 	if err != nil {
-		return time.Time{}, err
-	}
-
-	t, err := time.Parse("20060102T150405Z", date)
+		return time.Time{}, fmt.Errorf("parsing signed url param: %s: %w", expiresParam, err)
+	}
+
+	t, err := time.Parse("20060102T150405Z", queryParams.Get(dateParam))
 	if err != nil {
-		return time.Time{}, err
-	}
-	expirationTime := t.Add(time.Duration(expires) * time.Second)
-	return expirationTime, nil
->>>>>>> 25abcd13
+		return time.Time{}, fmt.Errorf("parsing signed url param: %s: %w", dateParam, err)
+	}
+
+	return t.Add(time.Duration(expires) * time.Second), nil
 }